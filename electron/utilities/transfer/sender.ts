import * as net from 'net';
import * as fs from 'fs';
import * as path from 'path';
import { v4 as uuidv4 } from 'uuid'; // For unique file IDs
import { createHash } from 'crypto'; // For checksums

import { buildFramedMessage, FrameParser } from '../framingProtocol';
import {
    FileMetadataMessage,
    FileMetadataAckMessage,
    FileChunkMessage,
    FileChunkAckMessage,
    TransferMessage,
    FileEndMessage,
    QueueFullMessage,
    QueueFreeMessage,
    TransferProgressCallback,
    TransferCompleteCallback,
    TransferErrorMessage
} from './types';

// --- File Transfer Configuration ---
const CHUNK_SIZE = 1024 * 1024; // 1MB chunks
const MAX_RETRIES = 5; // Maximum number of retries for a chunk
const RETRY_DELAY_MS = 1000; // 1 second delay before retrying a chunk
const MAX_OUTSTANDING_CHUNKS = 16; // Number of chunks to send concurrently

export function calculateFileHash(filePath: string): Promise<string> {
    return new Promise((resolve, reject) => {
        const hash = createHash('md5');
        const stream = fs.createReadStream(filePath);

        stream.on('data', (chunk) => {
            hash.update(chunk);
        });

        stream.on('end', () => {
            const digest = hash.digest('hex');
            resolve(digest);
        });

        stream.on('error', (err) => {
            reject(err);
        });
    });
}
export async function initiateFileTransfer(
    socket: net.Socket,
    filePath: string,
    senderInstanceId: string,
    senderPeerName: string,
    onProgress: TransferProgressCallback,
    onComplete: TransferCompleteCallback,
    onError: (fileId: string, message: string) => void
): Promise<void> {
    const fileId = uuidv4();
    const fileName = path.basename(filePath);
    let fileSize: number;

    try {
        const stats = await fs.promises.stat(filePath);
        fileSize = stats.size;
    } catch (err: unknown) {
        if (err instanceof Error) {
            const errMsg = `[Sender] Failed to get file stats for ${filePath}: ${err.message}`;
            console.error(errMsg);
            onError(fileId, errMsg);
        }
        return;
    }

    const totalChunks = Math.ceil(fileSize / CHUNK_SIZE);
    let transferredBytes = 0;
    let currentChunkIndex = 0; // Represents the next chunk to be sent
    const outstandingChunks = new Set<number>(); // Chunks awaiting ACK
    let pausedDueToBackpressure = false;
    let pausedDueToQueueFull = false;
    const chunkRetryCounts = new Map<number, number>(); // Map to store retry counts for each chunk
    const frameParser = new FrameParser();


    const sendError = (msg: string, details?: unknown) => {
        const errorMessage: TransferErrorMessage = {
            type: "TRANSFER_ERROR",
            fileId,
            senderInstanceId,
            senderPeerName,
            timestamp: Date.now(),
            message: msg,
            details: details
        };
        socket.write(buildFramedMessage(errorMessage));
        onError(fileId, msg);
    };

    let sendAvailableChunks: () => void;

    const sendFileChunk = (chunk: Buffer, chunkIndex: number): Promise<void> => {
        return new Promise((resolve, reject) => {
            const checksum = createHash('md5').update(chunk).digest('hex');
            const chunkMessage: FileChunkMessage = {
                type: "FILE_CHUNK",
                fileId,
                senderInstanceId,
                senderPeerName,
                timestamp: Date.now(),
                chunkIndex: chunkIndex,
                actualChunkSize: chunk.length,
                checksum: checksum,
            };

            const fullMessage = buildFramedMessage(chunkMessage, chunk);

            const canWrite = socket.write(fullMessage, (err) => {
                if (err) {
                    reject(err);
                } else {
                    resolve();
                }
            });

            if (!canWrite) {
                pausedDueToBackpressure = true;
                socket.once('drain', () => {
                    pausedDueToBackpressure = false;
                    if (!pausedDueToQueueFull) {
                        sendAvailableChunks();
                    }
                });
            }
        });
    };

<<<<<<< HEAD
    const resendChunk = async (chunkIndex: number) => {

        let chunkToResend: Buffer | null = null;

        // Try to re-read from disk if not in memory

        const start = chunkIndex * CHUNK_SIZE;

        const end = Math.min(start + CHUNK_SIZE, fileSize);

        const length = end - start;

        const fd = await fs.promises.open(filePath, 'r');

        try {

            const buffer = Buffer.alloc(length);

            await fd.read(buffer, 0, length, start);

            chunkToResend = buffer;

        } finally {

            await fd.close();

        }

        if (chunkToResend) {

            console.log(`[Sender] Resending missing/corrupted chunk ${chunkIndex} for file ${fileName}.`);

            try {

                await sendFileChunk(chunkToResend, chunkIndex);

            } catch (err: unknown) {

                if (err instanceof Error) {

                    const errMsg = `[Sender] Error resending chunk ${chunkIndex} for ${fileName}: ${err.message}`;

                    console.error(errMsg);

                    sendError(errMsg);

                }

            }

        } else {

            console.error(`[Sender] Attempted to resend unknown chunk ${chunkIndex} for file ${fileName}.`);

            sendError(`Attempted to resend unknown chunk ${chunkIndex}`);

        }

    };


    const awaitRetryRequests = async (data: Buffer) => {

        const frameParser = new FrameParser();

        try {

            const messages = frameParser.feed(data);

            for (const msg of messages) {

                const header = msg.header as TransferMessage;


                if (header.fileId !== fileId) {

                    console.warn(`[Sender] Received message for unexpected fileId ${header.fileId}. Ignoring.`);

                    continue;

                }


                if (header.type === "FILE_CHUNK_ACK") {

                    const ack = header as FileChunkAckMessage;

                    if (!ack.success && ack.reason) {

                        console.warn(`[Sender] Receiver requested resend for chunk ${ack.chunkIndex} of ${fileName}: ${ack.reason}`);

                        await resendChunk(ack.chunkIndex);

                    }

                }

            }

        } catch (e: unknown) {

            if (e instanceof Error) {

                console.error(`[Sender] Error parsing retry request data: ${e.message}`);

            }

        }

    }

    sendAvailableChunks = () => {
=======

    const sendNextChunk = async () => {
        if (outstandingChunkIndex !== null) {
            // Still waiting for ACK for the current outstanding chunk
            return;
        }

        if (currentChunkIndex >= totalChunks) {
            const finalMessage: FileEndMessage = {
                type: "FILE_END",
                fileId,
                senderInstanceId,
                senderPeerName,
                timestamp: Date.now(),
                status: "completed",
            };
            // socket.off('data', handleSocketData); // Stop listening for data
            // socket.on('data', awaitRetryRequests); // Listen for retry requests
            socket.write(buildFramedMessage(finalMessage));
            onComplete({ fileId, fileName, status: "completed", message: "Transfer complete", receivedFilePath: filePath });
            return;
        }

>>>>>>> e8347619
        if (pausedDueToQueueFull) {
            console.log(`[Sender] Paused due to receiver queue full. Will not send new chunks.`);
            return;
        }

        while (outstandingChunks.size < MAX_OUTSTANDING_CHUNKS && currentChunkIndex < totalChunks) {
            if (pausedDueToBackpressure) {
                console.log(`[Sender] Paused due to backpressure. Will not send new chunks.`);
                break; // Exit the loop, will be resumed on 'drain'
            }

<<<<<<< HEAD
            const chunkIndexToSend = currentChunkIndex;
            outstandingChunks.add(chunkIndexToSend);
            currentChunkIndex++;

            // Using a self-invoking async function to send chunk without blocking the loop
            (async () => {
                const start = chunkIndexToSend * CHUNK_SIZE;
                const end = Math.min(start + CHUNK_SIZE, fileSize);
                const length = end - start;

                const fd = await fs.promises.open(filePath, 'r');
                try {
                    const buffer = Buffer.alloc(length);
                    await fd.read(buffer, 0, length, start);
                    
                    await sendFileChunk(buffer, chunkIndexToSend);

                    transferredBytes += buffer.length;
                    onProgress({
                        fileId,
                        fileName,
                        totalBytes: fileSize,
                        transferredBytes: transferredBytes,
                        percentage: (transferredBytes / fileSize) * 100
                    });
                    console.log(`[Sender] Sent chunk ${chunkIndexToSend} for file ${fileName}.`);

                } catch (err) {
                    if (err instanceof Error) {
                        const errMsg = `[Sender] Error sending chunk ${chunkIndexToSend} for ${fileName}: ${err.message}`;
                        console.error(errMsg);
                        sendError(errMsg);
                        socket.end();
                    }
                    outstandingChunks.delete(chunkIndexToSend);
                } finally {
                    await fd.close();
=======
            const chunkToProcess = currentChunkIndex;
            outstandingChunkIndex = chunkToProcess; // Mark this chunk as outstanding

            try {
                await sendFileChunk(chunk, chunkToProcess);
                transferredBytes = chunkToProcess * CHUNK_SIZE + chunk.length; // Approximate transferred bytes
                onProgress({
                    fileId,
                    fileName,
                    totalBytes: fileSize,
                    transferredBytes,
                    percentage: (transferredBytes / fileSize) * 100
                });
            } catch (err: unknown) {
                if (err instanceof Error) {
                    const errMsg = `[Sender] Error sending chunk ${chunkToProcess} for ${fileName}: ${err.message}`;
                    console.error(errMsg);
                    sendError(errMsg);
                    socket.end(); // Terminate transfer on critical send error
>>>>>>> e8347619
                }
            })();
        }
    };

    let metadataRetryCount = 0;
    const MAX_METADATA_RETRIES = 5;
    const METADATA_RETRY_DELAY_MS = 5000;
    let metadataRetryTimer: NodeJS.Timeout | null = null;
    let metadataAckReceived = false;

    async function sendMetadata(metadata: FileMetadataMessage) {
        try {
            console.log(`[Sender] Sending metadata for file ${fileName} (attempt ${metadataRetryCount + 1}/${MAX_METADATA_RETRIES})...`);
            socket.write(buildFramedMessage(metadata));
        } catch (err: unknown) {
            if (err instanceof Error) {
                const errMsg = `[Sender] Error sending metadata for file ${fileName}: ${err.message}`;
                console.error(errMsg);
                socket.end();
            }
        }
    }

    function scheduleMetadataRetry(metadata: FileMetadataMessage) {
        if (metadataAckReceived) return;
        if (metadataRetryCount >= MAX_METADATA_RETRIES) {
            console.error(`[Sender] Error receiving file metadata acknowledgement for file ${fileName} after ${MAX_METADATA_RETRIES} attempts.`);
            socket.end();
            return;
        }
        metadataRetryTimer = setTimeout(async () => {
            metadataRetryCount++;
            await sendMetadata(metadata);
            scheduleMetadataRetry(metadata);
        }, METADATA_RETRY_DELAY_MS);
    }

    const handleSocketData = async (data: Buffer) => {
        try {
            const messages = frameParser.feed(data);
            for (const msg of messages) {
                const header = msg.header as TransferMessage;

                if (header.fileId !== fileId) {
                    console.warn(`[Sender] Received message for unexpected fileId ${header.fileId}. Ignoring.`);
                    continue;
                }

                switch (header.type) {
                    case "FILE_METADATA_ACK":
                        const ack = header as FileMetadataAckMessage;
                        if (metadataRetryTimer) {
                            clearTimeout(metadataRetryTimer);
                            metadataRetryTimer = null;
                        }
                        metadataAckReceived = true;
                        if (ack.accepted) {
                            console.log(`[Sender] Receiver accepted metadata for ${fileName}. Starting transfer...`);
                            sendAvailableChunks();
                        } else {
                            const errMsg = `[Sender] Receiver rejected metadata for ${fileName}: ${ack.reason || 'Unknown reason'}`;
                            console.error(errMsg);
                            sendError(errMsg);
                            socket.end();
                        }
                        break;

                    case "FILE_CHUNK_ACK":
                        const chunkAck = header as FileChunkAckMessage;
                        if (!outstandingChunks.has(chunkAck.chunkIndex)) {
                            console.warn(`[Sender] Received ACK for unexpected chunk index ${chunkAck.chunkIndex}. Outstanding: ${[...outstandingChunks]}. Ignoring.`);
                            continue;
                        }

                        if (chunkAck.success) {
                            outstandingChunks.delete(chunkAck.chunkIndex);
                            chunkRetryCounts.delete(chunkAck.chunkIndex);

                            if (currentChunkIndex >= totalChunks && outstandingChunks.size === 0) {
                                const finalMessage: FileEndMessage = {
                                    type: "FILE_END",
                                    fileId,
                                    senderInstanceId,
                                    senderPeerName,
                                    timestamp: Date.now(),
                                    status: "completed",
                                };
                                socket.on('data', awaitRetryRequests);
                                socket.write(buildFramedMessage(finalMessage));
                                onComplete({ fileId, fileName, status: "completed", message: "Transfer complete", receivedFilePath: filePath });
                            } else {
                                sendAvailableChunks();
                            }
                        } else {
                            console.warn(`[Sender] Receiver requested resend for chunk ${chunkAck.chunkIndex} of ${fileName}: ${chunkAck.reason}`);
                            outstandingChunks.delete(chunkAck.chunkIndex);
                            const retries = (chunkRetryCounts.get(chunkAck.chunkIndex) || 0) + 1;

                            if (retries <= MAX_RETRIES) {
                                chunkRetryCounts.set(chunkAck.chunkIndex, retries);
                                console.log(`[Sender] Retrying chunk ${chunkAck.chunkIndex} (attempt ${retries}/${MAX_RETRIES})...`);
                                setTimeout(async () => {
                                    try {
                                        outstandingChunks.add(chunkAck.chunkIndex);
                                        await resendChunk(chunkAck.chunkIndex);
                                        console.log(`[Sender] Resent chunk ${chunkAck.chunkIndex}. Awaiting ACK.`);
                                    } catch (err: unknown) {
                                        if (err instanceof Error) {
                                            const errMsg = `[Sender] Error during resend of chunk ${chunkAck.chunkIndex}: ${err.message}`;
                                            console.error(errMsg);
                                            sendError(errMsg);
                                            socket.end();
                                        }
                                    }
                                }, RETRY_DELAY_MS);
                            } else {
                                const errMsg = `[Sender] Max retries reached for chunk ${chunkAck.chunkIndex} of ${fileName}. Aborting transfer.`;
                                console.error(errMsg);
                                sendError(errMsg);
                                socket.end();
                            }
                        }
                        break;

                    case "QUEUE_FULL":
                        const queueFullMessage = header as QueueFullMessage;
                        console.warn(`[Sender] Receiver queue full for file ${fileName}: ${queueFullMessage.message}`);
                        pausedDueToQueueFull = true;
                        break;

                    case "QUEUE_FREE":
                        const queueFreeMessage = header as QueueFreeMessage;
                        console.log(`[Sender] Receiver queue free for file ${fileName}: ${queueFreeMessage.message}`);
                        pausedDueToQueueFull = false;
                        sendAvailableChunks();
                        break;

                    case "TRANSFER_ERROR":
                        const errorMessage = header as TransferErrorMessage;
                        console.error(`[Sender] Transfer Error from receiver for file ${errorMessage.fileId}: ${errorMessage.message}`);
                        sendError(`Receiver reported error: ${errorMessage.message}`);
                        socket.end();
                        break;

                    default:
                        console.warn(`[Sender] Received unknown message type: ${header.type}. Ignoring.`);
                }
            }
        } catch (e: unknown) {
            if (e instanceof Error) {
                console.error(`[Sender] Error parsing incoming data from receiver: ${e.message}`);
                sendError(`Error parsing receiver data: ${e.message}`);
                socket.end();
            }
        }
    };

    socket.on('data', handleSocketData);
    socket.on('error', (err: Error) => {
        sendError(`Connection error during transfer: ${err.message}`);
        socket.end();
    });

    socket.on('close', () => {
        console.log(`[Sender] Socket closed for file ${fileName}.`);
    });

    try {
        console.log(`[Sender] Calculating checksum for file ${fileName}...`);
        const fileChecksum = await calculateFileHash(filePath)
        const metadata: FileMetadataMessage = {
            type: "FILE_METADATA",
            fileId,
            fileName,
            fileSize,
            totalChunks,
            chunkSize: CHUNK_SIZE,
            senderInstanceId,
            fileChecksum: fileChecksum,
            senderPeerName,
            timestamp: Date.now(),
        };

        metadataRetryCount = 0;
        metadataAckReceived = false;
        await sendMetadata(metadata);
        scheduleMetadataRetry(metadata);
    } catch (err: unknown) {
        if (err instanceof Error) {
            const errMsg = `[Sender] Error during calculation of checksum for file ${fileName}: ${err.message}`;
            console.error(errMsg);
            socket.end();
        }
    }
}<|MERGE_RESOLUTION|>--- conflicted
+++ resolved
@@ -131,7 +131,6 @@
         });
     };
 
-<<<<<<< HEAD
     const resendChunk = async (chunkIndex: number) => {
 
         let chunkToResend: Buffer | null = null;
@@ -244,31 +243,6 @@
     }
 
     sendAvailableChunks = () => {
-=======
-
-    const sendNextChunk = async () => {
-        if (outstandingChunkIndex !== null) {
-            // Still waiting for ACK for the current outstanding chunk
-            return;
-        }
-
-        if (currentChunkIndex >= totalChunks) {
-            const finalMessage: FileEndMessage = {
-                type: "FILE_END",
-                fileId,
-                senderInstanceId,
-                senderPeerName,
-                timestamp: Date.now(),
-                status: "completed",
-            };
-            // socket.off('data', handleSocketData); // Stop listening for data
-            // socket.on('data', awaitRetryRequests); // Listen for retry requests
-            socket.write(buildFramedMessage(finalMessage));
-            onComplete({ fileId, fileName, status: "completed", message: "Transfer complete", receivedFilePath: filePath });
-            return;
-        }
-
->>>>>>> e8347619
         if (pausedDueToQueueFull) {
             console.log(`[Sender] Paused due to receiver queue full. Will not send new chunks.`);
             return;
@@ -280,12 +254,10 @@
                 break; // Exit the loop, will be resumed on 'drain'
             }
 
-<<<<<<< HEAD
             const chunkIndexToSend = currentChunkIndex;
             outstandingChunks.add(chunkIndexToSend);
             currentChunkIndex++;
 
-            // Using a self-invoking async function to send chunk without blocking the loop
             (async () => {
                 const start = chunkIndexToSend * CHUNK_SIZE;
                 const end = Math.min(start + CHUNK_SIZE, fileSize);
@@ -318,27 +290,6 @@
                     outstandingChunks.delete(chunkIndexToSend);
                 } finally {
                     await fd.close();
-=======
-            const chunkToProcess = currentChunkIndex;
-            outstandingChunkIndex = chunkToProcess; // Mark this chunk as outstanding
-
-            try {
-                await sendFileChunk(chunk, chunkToProcess);
-                transferredBytes = chunkToProcess * CHUNK_SIZE + chunk.length; // Approximate transferred bytes
-                onProgress({
-                    fileId,
-                    fileName,
-                    totalBytes: fileSize,
-                    transferredBytes,
-                    percentage: (transferredBytes / fileSize) * 100
-                });
-            } catch (err: unknown) {
-                if (err instanceof Error) {
-                    const errMsg = `[Sender] Error sending chunk ${chunkToProcess} for ${fileName}: ${err.message}`;
-                    console.error(errMsg);
-                    sendError(errMsg);
-                    socket.end(); // Terminate transfer on critical send error
->>>>>>> e8347619
                 }
             })();
         }
