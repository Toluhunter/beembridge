--- conflicted
+++ resolved
@@ -256,15 +256,10 @@
             await waitForQueueDrain(state.fileId);
         }
 
-<<<<<<< HEAD
         console.log(`
 
 [Receiver] All chunks for file ${state.fileName} received. Reconstructing file.`);
-        const outputFilePath = path.join(RECEIVED_FILES_BASE_DIR, state.fileId, `${state.fileName}`);
-=======
-        console.log(`\n\n[Receiver] All chunks for file ${state.fileName} received. Reconstructing file.`);
         const outputFilePath = path.join(downloadDir, state.fileId, `${state.fileName}`); // Final reconstructed file path
->>>>>>> e8347619
 
         try {
             const writeStream = fs.createWriteStream(outputFilePath, { flags: 'w', mode: 0o666 });
